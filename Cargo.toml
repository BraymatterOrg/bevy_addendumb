--- conflicted
+++ resolved
@@ -9,13 +9,8 @@
 crate-type = ["lib"]
 
 [dependencies]
-<<<<<<< HEAD
 bevy = "0.14.0-rc.4"
 leafwing-input-manager = { git = "https://github.com/Leafwing-Studios/leafwing-input-manager", rev = "7cc1a52" }
-=======
-bevy = "0.13.2"
-leafwing-input-manager = "0.13.0"
 serde = "1.0"
->>>>>>> 21e8f5ca
 strum = "0.25.0"
 strum_macros = "0.25.3"